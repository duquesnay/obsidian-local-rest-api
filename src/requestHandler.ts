--- conflicted
+++ resolved
@@ -1557,7 +1557,6 @@
     return { tag: trimmed, isValid: true };
   }
 
-<<<<<<< HEAD
   private async addSingleTag(file: TFile, tagName: string, location: string): Promise<void> {
     let content = await this.app.vault.read(file);
     const originalContent = content;
@@ -1566,14 +1565,12 @@
     const frontmatterRegex = /^---\n([\s\S]*?)\n---/;
     const frontmatterMatch = content.match(frontmatterRegex);
     const cache = this.app.metadataCache.getFileCache(file);
-=======
   /**
    * Add tag to content string (in-memory operation, no file I/O)
    */
   private addTagToContent(content: string, tagName: string, location: string, cache: CachedMetadata | null): string {
     const frontmatterRegex = /^---\n([\s\S]*?)\n---/;
     const frontmatterMatch = content.match(frontmatterRegex);
->>>>>>> 3f149fb1
 
     if ((location === 'frontmatter' || location === 'both') && frontmatterMatch && cache?.frontmatter) {
       // Add to frontmatter tags
@@ -1603,7 +1600,6 @@
       content += `\n#${tagName}`;
     }
 
-<<<<<<< HEAD
     // Write the file if it was modified
     if (content !== originalContent) {
       await this.app.vault.adapter.write(file.path, content);
@@ -1615,7 +1611,6 @@
     const originalContent = content;
     const cache = this.app.metadataCache.getFileCache(file);
 
-=======
     return content;
   }
 
@@ -1623,7 +1618,6 @@
    * Remove tag from content string (in-memory operation, no file I/O)
    */
   private removeTagFromContent(content: string, tagName: string, location: string, cache: CachedMetadata | null): string {
->>>>>>> 3f149fb1
     // Remove inline tags
     if ((location === 'inline' || location === 'both') && cache?.tags) {
       for (const tag of cache.tags) {
@@ -1669,8 +1663,6 @@
     // Clean up extra whitespace
     content = content.replace(/\n\s*\n\s*\n/g, '\n\n');
 
-<<<<<<< HEAD
-=======
     return content;
   }
 
@@ -1694,7 +1686,6 @@
 
     content = this.removeTagFromContent(content, tagName, location, cache);
 
->>>>>>> 3f149fb1
     // Write the file if it was modified
     if (content !== originalContent) {
       await this.app.vault.adapter.write(file.path, content);
@@ -1741,13 +1732,10 @@
       failed++;
     }
 
-<<<<<<< HEAD
     // Get current file tags (read once)
-=======
     // Read file content ONCE (performance optimization)
     let content = await this.app.vault.read(file);
     const originalContent = content;
->>>>>>> 3f149fb1
     const cache = this.app.metadataCache.getFileCache(file);
     const existingTags = new Set<string>();
 
@@ -1763,11 +1751,8 @@
       cache.tags.forEach(t => existingTags.add(t.tag.replace(/^#/, '')));
     }
 
-<<<<<<< HEAD
     // Process each valid tag
-=======
     // Process each valid tag IN-MEMORY (no I/O in loop)
->>>>>>> 3f149fb1
     for (const validation of validTags) {
       const normalizedTag = validation.tag.replace(/^#/, '');
 
@@ -1783,13 +1768,10 @@
             continue;
           }
 
-<<<<<<< HEAD
           // Use existing single-tag logic
           await this.addSingleTag(file, normalizedTag, location);
-=======
           // Apply tag modification in-memory
           content = this.addTagToContent(content, normalizedTag, location, cache);
->>>>>>> 3f149fb1
           existingTags.add(normalizedTag);
 
           results.push({
@@ -1810,13 +1792,10 @@
             continue;
           }
 
-<<<<<<< HEAD
           // Use existing single-tag logic
           await this.removeSingleTag(file, normalizedTag, location);
-=======
           // Apply tag modification in-memory
           content = this.removeTagFromContent(content, normalizedTag, location, cache);
->>>>>>> 3f149fb1
           existingTags.delete(normalizedTag);
 
           results.push({
@@ -1837,14 +1816,11 @@
       }
     }
 
-<<<<<<< HEAD
-=======
     // Write file ONCE if modified (performance optimization)
     if (content !== originalContent) {
       await this.app.vault.adapter.write(file.path, content);
     }
 
->>>>>>> 3f149fb1
     return {
       summary: { requested: tags.length, succeeded, skipped, failed },
       results
