--- conflicted
+++ resolved
@@ -76,10 +76,6 @@
   }
 
   requestIsAuthenticated(req: express.Request): boolean {
-<<<<<<< HEAD
-    const authorizationHeader = req.get("Authorization");
-    return authorizationHeader === `Bearer ${this.settings.apiKey}`;
-=======
     const authorizationHeader = req.get(
       this.settings.authorizationHeaderName ?? "Authorization"
     );
@@ -88,7 +84,6 @@
     }
 
     return false;
->>>>>>> fa50c55e
   }
 
   async authenticationMiddleware(
@@ -277,18 +272,18 @@
       return;
     }
 
-    let file
+    let file;
     try {
-      await this.app.vault.createFolder(path.dirname(filepath))
-      file = await this.app.vault.create(filepath, req.body)
+      await this.app.vault.createFolder(path.dirname(filepath));
+      file = await this.app.vault.create(filepath, req.body);
     } catch {
       // the folder/file already exists, but we don't care
     }
 
     // If file is created that means it didn't exist before. Don't modify
     if (!(file instanceof TFile)) {
-      file = await this.app.vault.getAbstractFileByPath(filepath)
-      if (file instanceof TFile) await this.app.vault.modify(file, req.body)
+      file = await this.app.vault.getAbstractFileByPath(filepath);
+      if (file instanceof TFile) await this.app.vault.modify(file, req.body);
     }
 
     this.returnCannedResponse(res, { statusCode: 204 });
@@ -408,15 +403,15 @@
     let file;
 
     try {
-      await this.app.vault.createFolder(path.dirname(filepath))
-      file = await this.app.vault.create(filepath, req.body)
+      await this.app.vault.createFolder(path.dirname(filepath));
+      file = await this.app.vault.create(filepath, req.body);
     } catch {
       // the folder/file already exists, but we don't care
     }
 
     // If file is created that means it didn't exist before. Don't modify
     if (!(file instanceof TFile)) {
-      file = this.app.vault.getAbstractFileByPath(filepath)
+      file = this.app.vault.getAbstractFileByPath(filepath);
 
       let fileContents = "";
       if (file instanceof TFile) {
